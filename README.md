--- conflicted
+++ resolved
@@ -5,13 +5,6 @@
 
 If you have pull-requests, bug reports or want to contribute new case designs, please do not hesitate to open an issue. For generic discussions, "show and tell" and if you are looking for support for something that is not a problem in the code here, I would recommend [r/thereoughtabe on reddit](https://www.reddit.com/r/thereoughtabe/).
 
-<<<<<<< HEAD
-## Gallery
-
-![Original design](img/original.jpg?raw=true "Original design as presented on there.oughta.be with the 3d printing files from this repository.")
-
-![Original design](img/john_mat_roland.jpg?raw=true "Design by John, Mat and Roland from the UK. The case was CNC milled from beech with a similarly machined clear perspex lid.")
-=======
 ## Common problems
 
 ### Display revision 2
@@ -65,4 +58,10 @@
 >const byte PIN_BUSY = 14;
 >
 >The sketch will then compile and when uploaded to the board you will get the Waveshare drawing all sorts of Austin Powers time machine circles that make your eyes spin! 
->>>>>>> 424ab1be
+
+
+## Gallery
+
+![Original design](img/original.jpg?raw=true "Original design as presented on there.oughta.be with the 3d printing files from this repository.")
+
+![Original design](img/john_mat_roland.jpg?raw=true "Design by John, Mat and Roland from the UK. The case was CNC milled from beech with a similarly machined clear perspex lid.")
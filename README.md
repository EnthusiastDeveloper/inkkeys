--- conflicted
+++ resolved
@@ -68,9 +68,4 @@
 Original design as presented on there.oughta.be with the 3d printing files from this repository.
 
 ![Original design](img/john_mat_roland.jpg?raw=true "Design by John, Mat and Roland from the UK. The case was CNC milled from beech with a similarly machined clear perspex lid.")
-<<<<<<< HEAD
-
-You can find the knob with finger dimple by Roland Irving in the 3dprint folder as know_with_dimple.stl.
-=======
-Design by John, Mat and Roland from the UK. The case was CNC milled from beech with a similarly machined clear perspex lid.
->>>>>>> f0166972
+Design by John, Mat and Roland from the UK. The case was CNC milled from beech with a similarly machined clear perspex lid. You can find the knob with finger dimple by Roland Irving in the 3dprint folder as know_with_dimple.stl.
